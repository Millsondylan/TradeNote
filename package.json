--- conflicted
+++ resolved
@@ -1,10 +1,6 @@
 {
   "name": "tradenote",
-<<<<<<< HEAD
-  "version": "14.1.8",
-=======
   "version": "15.3.0",
->>>>>>> 968595e4
   "description": "TradeNote helps traders store, discover and recollect trade patterns so they can become and remain consistent and profitable traders",
   "author": "eleven.trading",
   "license": "GPL-3.0-or-later",
