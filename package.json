{
  "name": "tradenote",
<<<<<<< HEAD
  "version": "18.19.6",
=======
  "version": "19.0.0",
>>>>>>> b794a38c
  "description": "TradeNote helps traders store, discover and recollect trade patterns so they can become and remain consistent and profitable traders",
  "author": "eleven.trading",
  "license": "GPL-3.0-or-later",
  "type": "module",
  "scripts": {
    "start": "node index.mjs",
    "build": "vite build",
    "preview": "vite preview"
  },
  "dependencies": {
    "@stripe/stripe-js": "^5.2.0",
    "axios": "^1.7.5",
    "calendarize": "^1.1.1",
    "dayjs": "^1.11.13",
    "echarts": "^5.5.1",
    "express": "^4.19.2",
    "http-proxy": "^1.18.1",
    "http-proxy-middleware": "^3.0.3",
    "lodash": "^4.17.21",
    "markerjs2": "^2.32.1",
    "mongodb": "^6.8.0",
    "papaparse": "^5.4.1",
    "parse": "^5.3.0",
    "parse-dashboard": "^5.4.0",
    "parse-server": "^7.2.0",
    "pinia": "^2.2.2",
    "posthog-js": "^1.157.2",
    "quill": "^2.0.2",
    "shepherd.js": "^13.0.3",
    "sortablejs": "^1.15.2",
    "stripe": "^17.4.0",
    "vue": "^3.4.38",
    "vue-router": "^4.4.3",
    "xlsx": "https://cdn.sheetjs.com/xlsx-0.20.2/xlsx-0.20.2.tgz"
  },
  "devDependencies": {
    "@vitejs/plugin-vue": "^5.1.2",
    "vite": "^5.4.2"
  },
  "main": "index.mjs"
}<|MERGE_RESOLUTION|>--- conflicted
+++ resolved
@@ -1,10 +1,6 @@
 {
   "name": "tradenote",
-<<<<<<< HEAD
-  "version": "18.19.6",
-=======
   "version": "19.0.0",
->>>>>>> b794a38c
   "description": "TradeNote helps traders store, discover and recollect trade patterns so they can become and remain consistent and profitable traders",
   "author": "eleven.trading",
   "license": "GPL-3.0-or-later",
